--- conflicted
+++ resolved
@@ -1032,17 +1032,6 @@
 
     """
     check_indices()
-<<<<<<< HEAD
-    with MatchEngine(plugin_dir=run_args.plugin_dir,
-                     sample_ids=run_args.samples,
-                     protocol_nos=run_args.trials,
-                     match_on_closed=run_args.match_on_closed,
-                     match_on_deceased=run_args.match_on_deceased,
-                     debug=run_args.debug,
-                     num_workers=run_args.workers[0],
-                     config=args.config_path,
-                     match_document_creator_class=args.match_document_creator_class) as me:
-=======
     with MatchEngine(
             plugin_dir=run_args.plugin_dir,
             sample_ids=run_args.samples,
@@ -1056,7 +1045,6 @@
             use_run_log=args.use_run_log,
             report_clinical_reasons=args.report_clinical_reasons
     ) as me:
->>>>>>> b1a08d43
         me.get_matches_for_all_trials()
         if not args.dry:
             me.update_all_matches()
